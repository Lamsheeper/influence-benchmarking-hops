[submodule "filter/bergson"]
	path = filter/bergson
	url = https://github.com/EleutherAI/bergson
<<<<<<< HEAD

=======
>>>>>>> 9074ac82
[submodule "filter/kronfluence"]
	path = filter/kronfluence
	url = https://github.com/pomonam/kronfluence<|MERGE_RESOLUTION|>--- conflicted
+++ resolved
@@ -1,10 +1,10 @@
 [submodule "filter/bergson"]
 	path = filter/bergson
 	url = https://github.com/EleutherAI/bergson
-<<<<<<< HEAD
+[submodule "filter/kronfluence"]
+	path = filter/kronfluence
+	url = https://github.com/pomonam/kronfluence
 
-=======
->>>>>>> 9074ac82
 [submodule "filter/kronfluence"]
 	path = filter/kronfluence
 	url = https://github.com/pomonam/kronfluence